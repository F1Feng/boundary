--- conflicted
+++ resolved
@@ -58,10 +58,6 @@
 	ApplicationCredentialLibrariesField  = "application_credential_libraries"
 	ApplicationCredentialSourceIdsField  = "application_credential_source_ids"
 	ApplicationCredentialSourcesField    = "application_credential_sources"
-<<<<<<< HEAD
-	CredentialTypeField                  = "credential_type"
-	CredentialMappingOverridesField      = "credential_mapping_overrides"
-=======
 	PreferredEndpointsField              = "preferred_endpoints"
 	SyncIntervalSecondsField             = "sync_interval_seconds"
 	PluginIdField                        = "plugin_id"
@@ -73,5 +69,6 @@
 	ExternalIdField                      = "external_id"
 	EgressCredentialSourceIdsField       = "egress_credential_source_ids"
 	EgressCredentialSourcesField         = "egress_credential_sources"
->>>>>>> 208895e3
+	CredentialTypeField                  = "credential_type"
+	CredentialMappingOverridesField      = "credential_mapping_overrides"
 )