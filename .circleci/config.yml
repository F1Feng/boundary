--- conflicted
+++ resolved
@@ -315,15 +315,7 @@
     - test-sql-11-alpine
     - test-sql-12-alpine
     - test-sql-13-alpine
-<<<<<<< HEAD
-=======
-    - algolia-index:
-        filters:
-          branches:
-            only:
-            - stable-website
     - make-gen-deltas
->>>>>>> d438a6d2
   trigger-merge-to-ent:
     jobs:
     - trigger-merge-to-ent:
