--- conflicted
+++ resolved
@@ -419,8 +419,8 @@
 				Attributes: func() *structpb.Struct {
 					attrs, err := handlers.ProtoToStruct(&pb.VaultCredentialStoreAttributes{
 						Address:           v.Addr,
-						VaultToken:        token,
-						VaultCaCert:       wrapperspb.String(string(v.CaCert)),
+						Token:        token,
+						CaCert:       wrapperspb.String(string(v.CaCert)),
 						ClientCertificate: wrapperspb.String(string(v.ClientCert) + string(v.ClientKey)),
 					})
 					require.NoError(t, err)
@@ -437,9 +437,9 @@
 					Type:    credential.VaultSubtype.String(),
 					Attributes: func() *structpb.Struct {
 						attrs, err := handlers.ProtoToStruct(&pb.VaultCredentialStoreAttributes{
-							VaultCaCert:              wrapperspb.String(string(v.CaCert)),
+							CaCert:              wrapperspb.String(string(v.CaCert)),
 							Address:                  v.Addr,
-							VaultTokenHmac:           "<hmac>",
+							TokenHmac:           "<hmac>",
 							ClientCertificate:        wrapperspb.String(string(v.ClientCert)),
 							ClientCertificateKeyHmac: "<hmac>",
 						})
@@ -759,19 +759,15 @@
 		{
 			name: "update connection info",
 			req: &pbs.UpdateCredentialStoreRequest{
-				UpdateMask: fieldmask("attributes.address", "attributes.client_certificate", "attributes.client_certificate_key", "attributes.vault_ca_cert", "attributes.vault_token"),
+				UpdateMask: fieldmask("attributes.address", "attributes.client_certificate", "attributes.client_certificate_key", "attributes.ca_cert", "attributes.token"),
 				Item: &pb.CredentialStore{
 					Attributes: func() *structpb.Struct {
 						attrs, err := handlers.ProtoToStruct(&pb.VaultCredentialStoreAttributes{
-<<<<<<< HEAD
-							Address:              v2.Addr,
-							VaultToken:           token2,
+							Address:              wrapperspb.String(v2.Addr),
+							Token:                wrapperspb.String(token2),
 							ClientCertificate:    wrapperspb.String(string(clientCert2.Certificate)),
 							ClientCertificateKey: wrapperspb.String(string(clientCert2.CertificateKey)),
-							VaultCaCert:          wrapperspb.String(string(v2.CaCert)),
-=======
-							Address: wrapperspb.String(v.Addr),
->>>>>>> e6bf72b2
+							CaCert:               wrapperspb.String(string(v2.CaCert)),
 						})
 						require.NoError(t, err)
 						return attrs
@@ -782,8 +778,8 @@
 				out := proto.Clone(in).(*pb.CredentialStore)
 				out.Attributes.Fields["address"] = structpb.NewStringValue(v2.Addr)
 				out.Attributes.Fields["client_certificate"] = structpb.NewStringValue(string(clientCert2.Certificate))
-				out.Attributes.Fields["vault_ca_cert"] = structpb.NewStringValue(string(v2.CaCert))
-				out.Attributes.Fields["vault_token_hmac"] = structpb.NewStringValue("<hmac>")
+				out.Attributes.Fields["ca_cert"] = structpb.NewStringValue(string(v2.CaCert))
+				out.Attributes.Fields["token_hmac"] = structpb.NewStringValue("<hmac>")
 				out.Attributes.Fields["client_certificate_key_hmac"] = structpb.NewStringValue("<hmac>")
 				return out
 			},
@@ -791,11 +787,11 @@
 		{
 			name: "update token",
 			req: &pbs.UpdateCredentialStoreRequest{
-				UpdateMask: fieldmask("attributes.vault_token"),
+				UpdateMask: fieldmask("attributes.token"),
 				Item: &pb.CredentialStore{
 					Attributes: func() *structpb.Struct {
 						attrs, err := handlers.ProtoToStruct(&pb.VaultCredentialStoreAttributes{
-							VaultToken:           token1b,
+							Token:           wrapperspb.String(token1b),
 						})
 						require.NoError(t, err)
 						return attrs
@@ -804,7 +800,7 @@
 			},
 			res: func(in *pb.CredentialStore) *pb.CredentialStore {
 				out := proto.Clone(in).(*pb.CredentialStore)
-				out.Attributes.Fields["vault_token_hmac"] = structpb.NewStringValue("<hmac>")
+				out.Attributes.Fields["token_hmac"] = structpb.NewStringValue("<hmac>")
 				return out
 			},
 		},
@@ -862,7 +858,7 @@
 			},
 		},
 		{
-			name: "update VaultTlsSkipVerify",
+			name: "update TlsSkipVerify",
 			req: &pbs.UpdateCredentialStoreRequest{
 				UpdateMask: fieldmask("attributes.tls_skip_verify"),
 				Item: &pb.CredentialStore{
@@ -888,11 +884,7 @@
 				Item: &pb.CredentialStore{
 					Attributes: func() *structpb.Struct {
 						attrs, err := handlers.ProtoToStruct(&pb.VaultCredentialStoreAttributes{
-<<<<<<< HEAD
-							VaultCaCert: wrapperspb.String(string(v2.CaCert)),
-=======
-							CaCert: wrapperspb.String(string(v.CaCert)),
->>>>>>> e6bf72b2
+							CaCert: wrapperspb.String(string(v2.CaCert)),
 						})
 						require.NoError(t, err)
 						return attrs
@@ -901,8 +893,7 @@
 			},
 			res: func(in *pb.CredentialStore) *pb.CredentialStore {
 				out := proto.Clone(in).(*pb.CredentialStore)
-<<<<<<< HEAD
-				out.Attributes.Fields["vault_ca_cert"] = structpb.NewStringValue(string(v2.CaCert))
+				out.Attributes.Fields["ca_cert"] = structpb.NewStringValue(string(v2.CaCert))
 				return out
 			},
 		},
@@ -922,10 +913,8 @@
 			},
 			res: func(in *pb.CredentialStore) *pb.CredentialStore {
 				out := proto.Clone(in).(*pb.CredentialStore)
+				out.Attributes.Fields["ca_cert"] = structpb.NewStringValue(string(v.CaCert))
 				out.Attributes.Fields["client_certificate"] = structpb.NewStringValue(string(v2.ClientCert))
-=======
-				out.Attributes.Fields["ca_cert"] = structpb.NewStringValue(string(v.CaCert))
->>>>>>> e6bf72b2
 				return out
 			},
 		},
@@ -960,8 +949,8 @@
 			assert.EqualValues(2, got.Item.Version)
 			want.Item.Version = 2
 
-			if v, ok := want.Item.GetAttributes().AsMap()["vault_token_hmac"]; ok && v.(string) == "<hmac>" {
-				got.Item.Attributes.Fields["vault_token_hmac"] = structpb.NewStringValue("<hmac>")
+			if v, ok := want.Item.GetAttributes().AsMap()["token_hmac"]; ok && v.(string) == "<hmac>" {
+				got.Item.Attributes.Fields["token_hmac"] = structpb.NewStringValue("<hmac>")
 			}
 			if v, ok := want.Item.GetAttributes().AsMap()["client_certificate_key_hmac"]; ok && v.(string) == "<hmac>" {
 				got.Item.Attributes.Fields["client_certificate_key_hmac"] = structpb.NewStringValue("<hmac>")
@@ -1003,11 +992,11 @@
 		{
 			// This fails because we do not update the vault address at the same time as
 			// updating the token.
-			path: "attributes.vault_token",
+			path: "attributes.token",
 			item: &pb.CredentialStore{
 				Attributes: func() *structpb.Struct {
 					attrs, err := handlers.ProtoToStruct(&pb.VaultCredentialStoreAttributes{
-						VaultToken: token2,
+						Token: token2,
 					})
 					require.NoError(t, err)
 					return attrs
