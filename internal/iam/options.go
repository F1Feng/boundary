--- conflicted
+++ resolved
@@ -19,11 +19,8 @@
 	withScope       *Scope
 	withDescription string
 	withParentId    *string
-<<<<<<< HEAD
 	withGroupGrants bool
-=======
 	withLimit       int
->>>>>>> d9073a03
 }
 
 func getDefaultOptions() options {
@@ -73,20 +70,20 @@
 	}
 }
 
-<<<<<<< HEAD
 // WithParentId provides an optional parent id for a scope
 func WithParentId(id string) Option {
 	return func(o *options) {
 		if id != "" {
 			o.withParentId = &id
 		}
-=======
+	}
+}
+
 // WithLimit provides an option to provide a limit.  Intentionally allowing
 // negative integers.   If WithLimit < 0, then unlimited results are returned.
 // If WithLimit == 0, then default limits are used for results.
 func WithLimit(limit int) Option {
 	return func(o *options) {
 		o.withLimit = limit
->>>>>>> d9073a03
 	}
 }