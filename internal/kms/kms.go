--- conflicted
+++ resolved
@@ -356,11 +356,7 @@
 	return multi, nil
 }
 
-<<<<<<< HEAD
-// DerivedReaderReader returns a reader from which keys can be read, using the
-=======
 // DerivedReader returns a reader from which keys can be read, using the
->>>>>>> c7599b73
 // given wrapper, reader length limit, salt and context info. Salt and info can
 // be nil.
 //
