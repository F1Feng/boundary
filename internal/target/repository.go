--- conflicted
+++ resolved
@@ -119,13 +119,8 @@
 			if hostSets, err = fetchSets(ctx, read, target.PublicId); err != nil {
 				return errors.Wrap(ctx, err, op)
 			}
-<<<<<<< HEAD
-			if credLibs, err = fetchLibraries(ctx, read, target.PublicId); err != nil {
-				return errors.Wrap(ctx, err, op)
-=======
 			if credSources, err = fetchCredentialSources(ctx, read, target.PublicId); err != nil {
-				return errors.Wrap(err, op)
->>>>>>> 76a7ce93
+				return errors.Wrap(ctx, err, op)
 			}
 			return nil
 		},
@@ -315,13 +310,8 @@
 				return errors.Wrap(ctx, err, op)
 			}
 
-<<<<<<< HEAD
-			if credLibs, err = fetchLibraries(ctx, reader, target.GetPublicId()); err != nil {
-				return errors.Wrap(ctx, err, op)
-=======
 			if credSources, err = fetchCredentialSources(ctx, reader, target.GetPublicId()); err != nil {
-				return errors.Wrap(err, op)
->>>>>>> 76a7ce93
+				return errors.Wrap(ctx, err, op)
 			}
 			return nil
 		},
